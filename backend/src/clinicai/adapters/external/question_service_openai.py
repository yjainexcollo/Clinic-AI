"""OpenAI implementation of QuestionService for AI-powered question generation."""
import asyncio
import os
import logging
from pathlib import Path
from typing import Any, Dict, List

from openai import OpenAI

from clinicai.application.ports.services.question_service import QuestionService
from clinicai.core.config import get_settings


class OpenAIQuestionService(QuestionService):
    """OpenAI implementation of QuestionService."""

    def __init__(self):
        try:
            from dotenv import load_dotenv  # type: ignore
        except Exception:
            load_dotenv = None  # optional fallback

        self._settings = get_settings()
        api_key = self._settings.openai.api_key or os.getenv("OPENAI_API_KEY", "")

        # If still empty, try loading .env manually (for environments where pydantic doesn't pick it up)
        if not api_key and load_dotenv is not None:
            # Look for a .env in CWD and parents up to repo root
            cwd = Path(os.getcwd()).resolve()
            for parent in [cwd, *cwd.parents]:
                candidate = parent / ".env"
                if candidate.exists():
                    load_dotenv(dotenv_path=str(candidate), override=False)
                    api_key = os.getenv("OPENAI_API_KEY", "")
                    if api_key:
                        break

        if not api_key:
            raise ValueError("OPENAI_API_KEY is not set")

        # Client uses explicit key to avoid relying on ambient env in different CWDs
        self._client = OpenAI(api_key=api_key)

    async def _chat_completion(
        self, messages: List[Dict[str, str]], max_tokens: int, temperature: float
    ) -> str:
        """Run sync OpenAI chat.completions in a thread to keep async API."""

        def _run():
            logger = logging.getLogger("clinicai")
            logger.info(
                "[QuestionService] Calling OpenAI chat.completions",
                extra={
                    "model": self._settings.openai.model,
                    "max_tokens": max_tokens,
                    "temperature": temperature,
                },
            )
            try:
                resp = self._client.chat.completions.create(
                    model=self._settings.openai.model,
                    messages=messages,
                    max_tokens=max_tokens,
                    temperature=temperature,
                )
                text = resp.choices[0].message.content.strip()
                logger.info("[QuestionService] OpenAI call succeeded")
                return text
            except Exception as e:
                logger.error("[QuestionService] OpenAI call failed", exc_info=True)
                raise

        return await asyncio.to_thread(_run)

    async def generate_first_question(self, disease: str) -> str:
        """Always start by asking the chief complaint after demographics are collected."""
        return "Why have you come in today? What is the main concern you want help with?"

    async def generate_next_question(
        self,
        disease: str,
        previous_answers: List[str],
        asked_questions: List[str],
        current_count: int,
        max_count: int,
    ) -> str:
        """Generate the next question based on context."""
        prompt = (
            f"Patient demographics have already been collected (name, mobile, age, gender, recently_travelled). \n"
            f"Chief complaint (if provided yet): {disease or 'N/A'}.\n"
            f"Previous answers (last 3): {', '.join(previous_answers[-3:])}.\n"
            f"Already asked: {asked_questions}.\n"
            f"Current question count: {current_count}/{max_count}.\n\n"
            "You are a medical intake assistant.\n\n"
            "TASK:\n"
            "- Ask ONE clear, symptom-focused, professional question.\n"
<<<<<<< HEAD
            "- Never repeat a question already asked.\n"
            "- Never ask again about a topic that the patient has ALREADY mentioned in previous answers. "
            "For example, if the patient has already described frequent urination, weight loss, or fatigue, "
            "do not ask about those again.\n"
            "Adjust questions based on gender:\n"
            " • Female: If relevant, ask about menstrual cycle, pregnancy, menopause, or gynecological history.\n"
            " • Male: If relevant, ask about prostate health, sexual health, or male-specific issues.\n"
            " • Other: Use neutral phrasing, avoid gender assumptions, and focus on universal health questions."
            "- You must ensure the following mandatory areas are covered:\n"
            " 1. Allergies (always ask)\n"
            " 2. Current medicines or treatments taken for this problem (always ask)\n"
            " 3. Past history of the same problem (always ask)\n"
            " 4. Family history of similar health issues (ask only if the disease is serious or hereditary, "
            "like asthma, chest pain, diabetes, hypertension, cancer)\n"
            " 5. Impact on daily life (always ask, unless already answered)\n"
            " 6. Key associated symptoms (always ask, unless already answered)\n"
            " 7. Other essential intake details that a general physician would require.\n\n"
            " 8. If any of these have not been asked yet, prioritize them first.\n"
            "- IMPORTANT: When asking about past history:\n"
            " • For chronic diseases (diabetes, hypertension, asthma, cancer), ask about diagnosis time or complications.\n"
            " • For acute/recurrent problems (chest pain, fever, cough, headache), ask if similar episodes occurred before.\n"
            "- Do NOT use the phrase 'previous episodes' for chronic diseases.\n\n"
            "Focus on:\n"
            " • Duration\n"
            " • Severity\n"
            " • Triggers\n"
            " • Associated symptoms\n"
            " • Impact on daily life\n"
            " • Relevant past history\n"
            "Once mandatory areas are covered, ask the next best follow-up based on what the patient shared.\n\n"
            "Return only the question text."
=======
            "- Do NOT repeat questions already asked.\n"
            "- Do NOT ask again about topics already present in the patient's answers.\n"
            "- Mandatory coverage (prioritize if not covered yet):\n"
            "  1) Allergies\n"
            "  2) Current medicines/treatments for this problem\n"
            "  3) Past history of the same problem\n"
            "  4) Family history (only if symptom suggests hereditary/serious concern: asthma, chest pain, diabetes, hypertension, cancer)\n"
            "  5) Other essential intake details for a general physician\n"
            "- Focus areas: duration, severity, triggers, associated symptoms, impact on daily life, relevant past history.\n"
            "- If asking about current medicines/treatments, append this EXACT hint at the end to cue the client UI to show camera/file picker: [You can upload clear photos of the medication/prescription labels.]\n"
            "Return ONLY the question text (include the bracketed hint ONLY for the meds/treatments question)."
>>>>>>> 278bfecc
        )
        try:
            text = await self._chat_completion(
                messages=[
                    {
                        "role": "system",
                        "content": "You are a clinical intake assistant. Never repeat prior questions.",
                    },
                    {"role": "user", "content": prompt},
                ],
                max_tokens=min(256, self._settings.openai.max_tokens),
                temperature=float(self._settings.openai.temperature),
            )
            text = text.replace("\n", " ").strip()
            if not text.endswith("?"):
                text = text.rstrip(".") + "?"
            if any(text.lower() == q.lower() for q in asked_questions):
                return self._get_fallback_next_question(disease, current_count)
            return text
        except Exception:
            return self._get_fallback_next_question(disease, current_count)

    async def should_stop_asking(
        self,
        disease: str,
        previous_answers: List[str],
        current_count: int,
        max_count: int,
    ) -> bool:
        """Determine if sufficient information has been collected."""
        if current_count >= max_count:
            return True
        if current_count < 3:
            return False

        prompt = (
            "You evaluate if intake has sufficient information.\n"
            f"Disease: {disease}. Questions asked: {current_count}/{max_count}.\n"
            f"Patient answers: {', '.join(previous_answers)}.\n"
            "Reply with only YES (sufficient) or NO (need more)."
        )
        try:
            reply = await self._chat_completion(
                messages=[
                    {
                        "role": "system",
                        "content": "You decide if intake is sufficient.",
                    },
                    {"role": "user", "content": prompt},
                ],
                max_tokens=8,
                temperature=0.0,
            )
            return reply.strip().upper().startswith("YES")
        except Exception:
            return current_count >= 5 or current_count >= max_count

    def _get_fallback_first_question(self, disease: str) -> str:
        """Fallback first question if OpenAI fails - always returns the same question."""
        return "Why have you come in today? What is the main concern you want help with?"

    def _get_fallback_next_question(self, disease: str, current_count: int) -> str:
        """Fallback next questions if OpenAI fails."""
        fallback_questions = [
            "How long have you been experiencing these symptoms?",
            "On a scale of 1-10, how would you rate the severity?",
            "Are there any activities that make the symptoms worse?",
            "Have you tried any treatments or medications?",
            "How is this affecting your daily activities?",
            "Are you experiencing any other associated symptoms?",
            "What time of day do the symptoms typically occur?",
            "Have you had similar symptoms before?",
            "Is there anything that seems to trigger these symptoms?",
            "How would you describe the quality of the symptoms?",
            "Are the symptoms constant or do they come and go?",
            "Have you noticed any patterns with these symptoms?",
        ]
        # Return a question based on current count
        if current_count < len(fallback_questions):
            return fallback_questions[current_count]
        else:
            return "Is there anything else you'd like to tell us about your condition?"

    async def generate_pre_visit_summary(
        self, patient_data: Dict[str, Any], intake_answers: Dict[str, Any]
    ) -> Dict[str, Any]:
        """Generate pre-visit clinical summary from intake data."""
        prompt = f"""
You are a clinical assistant. Create a concise pre-visit summary from the data below.

Patient Information:
- Name: {patient_data.get('name', 'N/A')}
- Age: {patient_data.get('age', 'N/A')}
- Gender: {patient_data.get('gender', 'N/A')}
- Mobile: {patient_data.get('mobile', 'N/A')}
- Complaint: {patient_data.get('disease') or patient_data.get('complaint', 'N/A')}

Intake Responses:
{self._format_intake_answers(intake_answers)}

STRICT REQUIREMENTS:
- The summary MUST be in MARKDOWN BULLET POINTS only (no paragraphs).
- Use section headings with bullet lists under each. Every content line must start with "- " or "* ".
- REMOVE duplicate/repeated information.
- LENGTH must be 180 to 220 words total.
- Clinical, neutral tone; do not diagnose.

Include these sections (with bullet points under each):
- Chief Complaint
- History of Present Illness (duration, severity, triggers, associated symptoms, explicit impact on daily life)
- Review of Systems (list all symptoms mentioned)
- Past Medical History (prior episodes or complications)
- Medications (drug name, dosage, frequency, and how long taken)
- Allergies (details)
- Family History (affected relatives and their disease)
- Social History
- Key Clinical Points (3–5 bullets)

OUTPUT FORMAT (JSON fenced exactly):
```json
{{
  "summary": "<markdown with headings and bullet points only>",
  "structured_data": {{
    "chief_complaint": "...",
    "key_findings": ["..."]
  }}
}}
```
"""
        try:
<<<<<<< HEAD
            response = await self._chat_completion(
                messages=[
                    {
                        "role": "system",
                        "content": "You are a clinical assistant generating pre-visit summaries. Focus on accuracy, completeness, and clinical relevance. Do not make diagnoses."
                    },
                    {"role": "user", "content": prompt}
                ],
                max_tokens=min(2000, self._settings.openai.max_tokens),
                temperature=0.3  # Lower temperature for more consistent medical summaries
            )
            # Parse the response and return structured data
            return self._parse_summary_response(response)
        except Exception as e:
            # Fallback to basic summary
=======
            # Collect attached images (e.g., medication photos)
            image_paths: List[str] = []
            if isinstance(intake_answers, dict):
                for qa in intake_answers.get("questions_asked", []) or []:
                    imgs = qa.get("attachment_image_paths")
                    if imgs:
                        image_paths.extend(imgs)

            if image_paths:
                # Vision-style message: text + image_url parts (data URLs)
                def _encode_image_to_data_url(image_path: str) -> str:
                    try:
                        mime_type, _ = mimetypes.guess_type(image_path)
                        if not mime_type:
                            mime_type = "image/jpeg"
                        with open(image_path, "rb") as f:
                            b64 = base64.b64encode(f.read()).decode("utf-8")
                        return f"data:{mime_type};base64,{b64}"
                    except Exception:
                        return ""

                content_parts: List[Dict[str, Any]] = [{"type": "text", "text": prompt}]
                for p in image_paths[:4]:
                    data_url = _encode_image_to_data_url(p)
                    if data_url:
                        content_parts.append({"type": "image_url", "image_url": {"url": data_url}})

                def _run_vision():
                    resp = self._client.chat.completions.create(
                        model=self._settings.openai.model,
                        messages=[
                            {"role": "system", "content": "You are a clinical assistant generating pre-visit summaries. Do not make diagnoses."},
                            {"role": "user", "content": content_parts},
                        ],
                        max_tokens=min(2000, self._settings.openai.max_tokens),
                        temperature=0.3,
                    )
                    return resp.choices[0].message.content.strip()

                response = await asyncio.to_thread(_run_vision)
                return self._parse_summary_response(response)
            else:
                response = await self._chat_completion(
                    messages=[
                        {
                            "role": "system",
                            "content": "You are a clinical assistant generating pre-visit summaries. Do not make diagnoses.",
                        },
                        {"role": "user", "content": prompt},
                    ],
                    max_tokens=min(2000, self._settings.openai.max_tokens),
                    temperature=0.3,
                )
                return self._parse_summary_response(response)
        except Exception:
>>>>>>> 278bfecc
            return self._generate_fallback_summary(patient_data, intake_answers)

    def _format_intake_answers(self, intake_answers: Dict[str, Any]) -> str:
        """Format intake answers for prompt."""
<<<<<<< HEAD
        if isinstance(intake_answers, dict) and 'questions_asked' in intake_answers:
            # Handle structured intake data
            formatted = []
            for qa in intake_answers['questions_asked']:
                formatted.append(f"Q: {qa.get('question', 'N/A')}")
                formatted.append(f"A: {qa.get('answer', 'N/A')}")
                formatted.append("")
=======
        if isinstance(intake_answers, dict) and "questions_asked" in intake_answers:
            formatted: List[str] = []
            for qa in intake_answers.get("questions_asked", []):
                q = qa.get("question", "N/A")
                a = qa.get("answer", "N/A")
                imgs = qa.get("attachment_image_paths")
                img_note = f" ({len(imgs)} images attached)" if imgs else ""
                formatted.append(f"Q: {q}\nA: {a}{img_note}\n")
>>>>>>> 278bfecc
            return "\n".join(formatted)
        else:
            # Handle simple key-value answers
            return "\n".join([f"{k}: {v}" for k, v in intake_answers.items()])

    def _parse_summary_response(self, response: str) -> Dict[str, Any]:
        """Parse LLM response into structured format."""
        try:
            import json
            # Try to extract JSON from response
            if "```json" in response:
                json_start = response.find("```json") + 7
                json_end = response.find("```", json_start)
                json_str = response[json_start:json_end].strip()
                return json.loads(json_str)
            else:
                # Fallback to basic structure
                return {
                    "summary": response,
                    "structured_data": {
                        "chief_complaint": "See summary",
                        "key_findings": ["See summary"],
                        "recommendations": ["See summary"]
                    }
                }
        except Exception:
            return {
                "summary": response,
                "structured_data": {
                    "chief_complaint": "Unable to parse",
                    "key_findings": ["See summary"],
                    "recommendations": ["See summary"]
                }
            }

    def _generate_fallback_summary(self, patient_data: Dict[str, Any], intake_answers: Dict[str, Any]) -> Dict[str, Any]:
        """Generate basic fallback summary."""
        return {
            "summary": f"Pre-visit summary for {patient_data.get('name', 'Patient')} - {patient_data.get('disease', 'Complaint')}",
            "structured_data": {
<<<<<<< HEAD
                "chief_complaint": patient_data.get('disease', 'N/A'),
                "key_findings": ["See intake responses"]
            }
        }
=======
                "chief_complaint": patient_data.get("symptom", "N/A"),
                "key_findings": ["See intake responses"],
                "recommendations": ["Complete clinical examination"],
            },
        }

    def is_medication_question(self, question: str) -> bool:
        """Check if a question is medication-related and should allow image upload."""
        medication_keywords = [
            "medication", "medicine", "prescription", "drug", "pill", "tablet", 
            "capsule", "injection", "dose", "dosage", "treatment", "therapy",
            "current medicines", "taking any", "prescribed", "pharmacy"
        ]
        question_lower = question.lower()
        return any(keyword in question_lower for keyword in medication_keywords) or "[You can upload" in question
>>>>>>> 278bfecc
<|MERGE_RESOLUTION|>--- conflicted
+++ resolved
@@ -94,39 +94,6 @@
             "You are a medical intake assistant.\n\n"
             "TASK:\n"
             "- Ask ONE clear, symptom-focused, professional question.\n"
-<<<<<<< HEAD
-            "- Never repeat a question already asked.\n"
-            "- Never ask again about a topic that the patient has ALREADY mentioned in previous answers. "
-            "For example, if the patient has already described frequent urination, weight loss, or fatigue, "
-            "do not ask about those again.\n"
-            "Adjust questions based on gender:\n"
-            " • Female: If relevant, ask about menstrual cycle, pregnancy, menopause, or gynecological history.\n"
-            " • Male: If relevant, ask about prostate health, sexual health, or male-specific issues.\n"
-            " • Other: Use neutral phrasing, avoid gender assumptions, and focus on universal health questions."
-            "- You must ensure the following mandatory areas are covered:\n"
-            " 1. Allergies (always ask)\n"
-            " 2. Current medicines or treatments taken for this problem (always ask)\n"
-            " 3. Past history of the same problem (always ask)\n"
-            " 4. Family history of similar health issues (ask only if the disease is serious or hereditary, "
-            "like asthma, chest pain, diabetes, hypertension, cancer)\n"
-            " 5. Impact on daily life (always ask, unless already answered)\n"
-            " 6. Key associated symptoms (always ask, unless already answered)\n"
-            " 7. Other essential intake details that a general physician would require.\n\n"
-            " 8. If any of these have not been asked yet, prioritize them first.\n"
-            "- IMPORTANT: When asking about past history:\n"
-            " • For chronic diseases (diabetes, hypertension, asthma, cancer), ask about diagnosis time or complications.\n"
-            " • For acute/recurrent problems (chest pain, fever, cough, headache), ask if similar episodes occurred before.\n"
-            "- Do NOT use the phrase 'previous episodes' for chronic diseases.\n\n"
-            "Focus on:\n"
-            " • Duration\n"
-            " • Severity\n"
-            " • Triggers\n"
-            " • Associated symptoms\n"
-            " • Impact on daily life\n"
-            " • Relevant past history\n"
-            "Once mandatory areas are covered, ask the next best follow-up based on what the patient shared.\n\n"
-            "Return only the question text."
-=======
             "- Do NOT repeat questions already asked.\n"
             "- Do NOT ask again about topics already present in the patient's answers.\n"
             "- Mandatory coverage (prioritize if not covered yet):\n"
@@ -136,9 +103,8 @@
             "  4) Family history (only if symptom suggests hereditary/serious concern: asthma, chest pain, diabetes, hypertension, cancer)\n"
             "  5) Other essential intake details for a general physician\n"
             "- Focus areas: duration, severity, triggers, associated symptoms, impact on daily life, relevant past history.\n"
-            "- If asking about current medicines/treatments, append this EXACT hint at the end to cue the client UI to show camera/file picker: [You can upload clear photos of the medication/prescription labels.]\n"
+            "- If asking about current medicines/treatments, append this EXACT hint at the end to cue the client UI to show camera/file picker: [You can upload a clear photo of the medication/ prescription label.]\n"
             "Return ONLY the question text (include the bracketed hint ONLY for the meds/treatments question)."
->>>>>>> 278bfecc
         )
         try:
             text = await self._chat_completion(
@@ -239,60 +205,50 @@
 Intake Responses:
 {self._format_intake_answers(intake_answers)}
 
-STRICT REQUIREMENTS:
-- The summary MUST be in MARKDOWN BULLET POINTS only (no paragraphs).
-- Use section headings with bullet lists under each. Every content line must start with "- " or "* ".
-- REMOVE duplicate/repeated information.
-- LENGTH must be 180 to 220 words total.
-- Clinical, neutral tone; do not diagnose.
-
-Include these sections (with bullet points under each):
-- Chief Complaint
-- History of Present Illness (duration, severity, triggers, associated symptoms, explicit impact on daily life)
-- Review of Systems (list all symptoms mentioned)
-- Past Medical History (prior episodes or complications)
-- Medications (drug name, dosage, frequency, and how long taken)
-- Allergies (details)
-- Family History (affected relatives and their disease)
-- Social History
-- Key Clinical Points (3–5 bullets)
-
-OUTPUT FORMAT (JSON fenced exactly):
-```json
-{{
-  "summary": "<markdown with headings and bullet points only>",
-  "structured_data": {{
-    "chief_complaint": "...",
-    "key_findings": ["..."]
-  }}
-}}
-```
-"""
-        try:
-<<<<<<< HEAD
-            response = await self._chat_completion(
-                messages=[
-                    {
-                        "role": "system",
-                        "content": "You are a clinical assistant generating pre-visit summaries. Focus on accuracy, completeness, and clinical relevance. Do not make diagnoses."
-                    },
-                    {"role": "user", "content": prompt}
-                ],
-                max_tokens=min(2000, self._settings.openai.max_tokens),
-                temperature=0.3  # Lower temperature for more consistent medical summaries
-            )
-            # Parse the response and return structured data
-            return self._parse_summary_response(response)
-        except Exception as e:
-            # Fallback to basic summary
-=======
+Generate a SOAP-compatible clinical summary with the following structure:
+
+## PRE-VISIT SUMMARY
+
+### Chief Complaint
+[Primary reason for visit]
+
+### History of Present Illness
+[Description of symptoms, duration, severity, factors]
+
+### Review of Systems
+[Systematic review based on answers]
+
+### Past Medical History
+[Chronic conditions, prior illnesses]
+
+### Medications
+[Current treatments]
+
+### Allergies
+[Reported allergies]
+
+### Social History
+[Relevant social factors]
+
+### Assessment & Plan
+[Preliminary assessment and recommended steps]
+
+### Key Clinical Points
+- [3-5 most important findings]
+- [Any red flags]
+- [Areas for focused exam]
+
+Return JSON with keys: "summary" (markdown text) and "structured_data" (key-value pairs).
+""".strip()
+
+        try:
             # Collect attached images (e.g., medication photos)
             image_paths: List[str] = []
             if isinstance(intake_answers, dict):
                 for qa in intake_answers.get("questions_asked", []) or []:
-                    imgs = qa.get("attachment_image_paths")
-                    if imgs:
-                        image_paths.extend(imgs)
+                    img = qa.get("attachment_image_path")
+                    if img:
+                        image_paths.append(img)
 
             if image_paths:
                 # Vision-style message: text + image_url parts (data URLs)
@@ -341,29 +297,18 @@
                 )
                 return self._parse_summary_response(response)
         except Exception:
->>>>>>> 278bfecc
             return self._generate_fallback_summary(patient_data, intake_answers)
 
     def _format_intake_answers(self, intake_answers: Dict[str, Any]) -> str:
         """Format intake answers for prompt."""
-<<<<<<< HEAD
-        if isinstance(intake_answers, dict) and 'questions_asked' in intake_answers:
-            # Handle structured intake data
-            formatted = []
-            for qa in intake_answers['questions_asked']:
-                formatted.append(f"Q: {qa.get('question', 'N/A')}")
-                formatted.append(f"A: {qa.get('answer', 'N/A')}")
-                formatted.append("")
-=======
         if isinstance(intake_answers, dict) and "questions_asked" in intake_answers:
             formatted: List[str] = []
             for qa in intake_answers.get("questions_asked", []):
                 q = qa.get("question", "N/A")
                 a = qa.get("answer", "N/A")
-                imgs = qa.get("attachment_image_paths")
-                img_note = f" ({len(imgs)} images attached)" if imgs else ""
+                img = qa.get("attachment_image_path")
+                img_note = " (image attached)" if img else ""
                 formatted.append(f"Q: {q}\nA: {a}{img_note}\n")
->>>>>>> 278bfecc
             return "\n".join(formatted)
         else:
             # Handle simple key-value answers
@@ -404,16 +349,9 @@
         return {
             "summary": f"Pre-visit summary for {patient_data.get('name', 'Patient')} - {patient_data.get('disease', 'Complaint')}",
             "structured_data": {
-<<<<<<< HEAD
                 "chief_complaint": patient_data.get('disease', 'N/A'),
                 "key_findings": ["See intake responses"]
             }
-        }
-=======
-                "chief_complaint": patient_data.get("symptom", "N/A"),
-                "key_findings": ["See intake responses"],
-                "recommendations": ["Complete clinical examination"],
-            },
         }
 
     def is_medication_question(self, question: str) -> bool:
@@ -424,5 +362,4 @@
             "current medicines", "taking any", "prescribed", "pharmacy"
         ]
         question_lower = question.lower()
-        return any(keyword in question_lower for keyword in medication_keywords) or "[You can upload" in question
->>>>>>> 278bfecc
+        return any(keyword in question_lower for keyword in medication_keywords) or "[You can upload" in question