import React from "react";
import {
  BrowserRouter as Router,
  Routes,
  Route,
  Navigate,
} from "react-router-dom";
import PersonalForm from "./components/PersonalForm";
import Index from "./pages/Index";
import SoapSummary from "./pages/SoapSummary";
import VitalsForm from "./pages/VitalsForm";
<<<<<<< HEAD
=======
import TranscriptUpload from "./pages/TranscriptUpload";
import AdhocTranscribe from "./pages/AdhocTranscribe";
import DoctorPreferences from "./pages/DoctorPreferences";
>>>>>>> 9277f822
import PostVisitSummary from "./pages/PostVisitSummary";

const App: React.FC = () => {
  return (
    <Router future={{ v7_startTransition: true, v7_relativeSplatPath: true }}>
      <Routes>
        <Route
          path="/"
          element={<Navigate to="/patient-registration" replace />}
        />
        <Route
          path="/patient-registration"
          element={<PatientRegistrationPage />}
        />
        <Route path="/intake/:patientId" element={<IntakePage />} />
        <Route path="/soap/:patientId/:visitId" element={<SoapSummary />} />
        <Route path="/vitals/:patientId/:visitId" element={<VitalsForm />} />
<<<<<<< HEAD
        <Route path="/post-visit/:patientId/:visitId" element={<PostVisitSummary />} />
=======
        <Route path="/transcribe/:patientId/:visitId" element={<TranscriptUpload />} />
        <Route path="/transcribe/adhoc" element={<AdhocTranscribe />} />
        <Route path="/doctor/preferences" element={<DoctorPreferences />} />
>>>>>>> 9277f822
        <Route path="*" element={<Navigate to="/patient-registration" replace />} />
        <Route path="/post-visit/:patientId/:visitId" element={<PostVisitSummary />} />
      </Routes>
    </Router>
  );
};

// Patient Registration Page Component
const PatientRegistrationPage: React.FC = () => {
  const handlePatientCreated = (patientId: string) => {
    // Navigate to intake form with patient ID
    window.location.href = `/intake/${patientId}`;
  };

  return <PersonalForm onPatientCreated={handlePatientCreated} />;
};

// Intake Page Component
const IntakePage: React.FC = () => {
  return <Index />;
};

export default App;<|MERGE_RESOLUTION|>--- conflicted
+++ resolved
@@ -9,17 +9,14 @@
 import Index from "./pages/Index";
 import SoapSummary from "./pages/SoapSummary";
 import VitalsForm from "./pages/VitalsForm";
-<<<<<<< HEAD
-=======
 import TranscriptUpload from "./pages/TranscriptUpload";
 import AdhocTranscribe from "./pages/AdhocTranscribe";
 import DoctorPreferences from "./pages/DoctorPreferences";
->>>>>>> 9277f822
 import PostVisitSummary from "./pages/PostVisitSummary";
 
 const App: React.FC = () => {
   return (
-    <Router future={{ v7_startTransition: true, v7_relativeSplatPath: true }}>
+    <Router>
       <Routes>
         <Route
           path="/"
@@ -32,13 +29,9 @@
         <Route path="/intake/:patientId" element={<IntakePage />} />
         <Route path="/soap/:patientId/:visitId" element={<SoapSummary />} />
         <Route path="/vitals/:patientId/:visitId" element={<VitalsForm />} />
-<<<<<<< HEAD
-        <Route path="/post-visit/:patientId/:visitId" element={<PostVisitSummary />} />
-=======
         <Route path="/transcribe/:patientId/:visitId" element={<TranscriptUpload />} />
         <Route path="/transcribe/adhoc" element={<AdhocTranscribe />} />
         <Route path="/doctor/preferences" element={<DoctorPreferences />} />
->>>>>>> 9277f822
         <Route path="*" element={<Navigate to="/patient-registration" replace />} />
         <Route path="/post-visit/:patientId/:visitId" element={<PostVisitSummary />} />
       </Routes>
