--- conflicted
+++ resolved
@@ -40,14 +40,9 @@
   const [isUploading, setIsUploading] = useState<boolean>(false);
   const [showSummaryView, setShowSummaryView] = useState<boolean>(false);
   const [allowsImageUpload, setAllowsImageUpload] = useState<boolean>(false);
-<<<<<<< HEAD
   const [showUploadAudio, setShowUploadAudio] = useState<boolean>(false);
   const [isTranscribingAudio, setIsTranscribingAudio] = useState<boolean>(false);
-  const [isProcessingAudio, setIsProcessingAudio] = useState<boolean>(false);
   const [uploadAudioError, setUploadAudioError] = useState<string>("");
-=======
-  
->>>>>>> 75b44c15
   const [showTranscript, setShowTranscript] = useState<boolean>(false);
   const [transcriptText, setTranscriptText] = useState<string>("");
 
@@ -839,7 +834,6 @@
         />
       )}
 
-<<<<<<< HEAD
       {/* Upload Audio Modal */}
       {showUploadAudio && patientId && visitId && (
         <div className="fixed inset-0 bg-black bg-opacity-50 flex items-center justify-center z-50 p-4">
@@ -888,8 +882,8 @@
                   console.log('Response headers:', Object.fromEntries(resp.headers.entries()));
                   
                   if (resp.status === 202) {
-                    // queued → keep modal open and show processing until transcript is saved
-                    setIsProcessingAudio(true);
+                    // queued → poll transcript endpoint until ready
+                    setShowUploadAudio(false);
                     const pollStart = Date.now();
                     const poll = async () => {
                       try {
@@ -897,8 +891,6 @@
                         if (t.ok) {
                           const data = await t.json();
                           setTranscriptText(data.transcript || '');
-                          setIsProcessingAudio(false);
-                          setShowUploadAudio(false);
                           setShowTranscript(true);
                           return;
                         }
@@ -906,7 +898,6 @@
                       if (Date.now() - pollStart < 300000) { // up to 5 minutes
                         setTimeout(poll, 3000);
                       } else {
-                        setIsProcessingAudio(false);
                         alert('Audio uploaded. Processing may take longer; try View Transcript in a moment.');
                       }
                     };
@@ -948,31 +939,22 @@
                   type="button"
                   onClick={() => setShowUploadAudio(false)}
                   className="px-4 py-2 rounded bg-gray-200 text-gray-800"
-                  disabled={isTranscribingAudio || isProcessingAudio}
+                  disabled={isTranscribingAudio}
                 >
                   Cancel
                 </button>
                 <button
                   type="submit"
                   className="px-4 py-2 rounded bg-purple-600 text-white disabled:opacity-60"
-                  disabled={isTranscribingAudio || isProcessingAudio}
+                  disabled={isTranscribingAudio}
                 >
-                  {isProcessingAudio ? 'Processing...' : (isTranscribingAudio ? 'Uploading...' : 'Upload & Transcribe')}
+                  {isTranscribingAudio ? 'Uploading...' : 'Upload & Transcribe'}
                 </button>
               </div>
             </form>
-            {isProcessingAudio && (
-              <div className="mt-3 text-sm text-gray-600 flex items-center gap-2">
-                <div className="w-4 h-4 border-2 border-gray-400 border-t-transparent rounded-full animate-spin" />
-                Processing audio… this can take a minute.
-              </div>
-            )}
           </div>
         </div>
       )}
-=======
-      
->>>>>>> 75b44c15
 
       {/* Transcript Modal */}
       {showTranscript && (
