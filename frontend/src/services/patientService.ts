const API_ENDPOINT =
  (import.meta as any).env?.VITE_N8N_WEBHOOK_URL ||
  "https://n8n-excollo.azurewebsites.net/webhook";

// Backend API base URL (FastAPI) with normalization
function normalizeBaseUrl(input?: string): string {
  let url = (input || "").trim();
  if (!url) return "http://localhost:8000";
  // Add protocol if missing
  if (!/^https?:\/\//i.test(url)) {
    url = `http://${url}`;
  }
  // Map 0.0.0.0 to localhost for browser requests
  url = url.replace(/\b0\.0\.0\.0\b/g, "localhost");
  // Drop trailing slashes
  url = url.replace(/\/+$/g, "");
  return url;
}

const BACKEND_BASE_URL: string = normalizeBaseUrl(
  (import.meta as any).env?.VITE_BACKEND_BASE_URL as string
) || "http://localhost:8000";

export { BACKEND_BASE_URL };

export interface PatientData {
  fullName: string;
  age: number;
  dob: string;
  gender: string;
  email: string;
  phone?: string;
  address?: string;
  emergencyContact?: string;
}

export interface PatientResponse {
  patient_id: string;
  success: boolean;
  message?: string;
}

// Backend register response
export interface BackendRegisterResponse {
  patient_id: string;
  visit_id: string;
  first_question: string;
  message: string;
}

// Backend answer request
export interface BackendAnswerRequest {
  patient_id: string;
  visit_id: string;
  answer: string;
}

// Backend answer response
export interface BackendAnswerResponse {
  next_question: string | null;
  is_complete: boolean;
  completion_percent?: number;
  allows_image_upload?: boolean;
  max_questions?: number;
  ocr_quality?: OCRQualityInfo;
}

// OCR Quality Info interface
export interface OCRQualityInfo {
  confidence: number;
  quality_score: number;
  needs_review: boolean;
}

// Post-visit summary interfaces
export interface PostVisitSummaryResponse {
  patient_id: string;
  visit_id: string;
  patient_name: string;
  visit_date: string;
  clinic_name: string;
  doctor_name: string;
  chief_complaint: string;
  key_findings: string[];
  diagnosis: string;
  medications: Array<{
    name: string;
    dosage: string;
    frequency: string;
    duration: string;
    purpose: string;
  }>;
  other_recommendations: string[];
  tests_ordered: Array<{
    test_name: string;
    purpose: string;
    instructions: string;
  }>;
  next_appointment?: string;
  red_flag_symptoms: string[];
  patient_instructions: string[];
  reassurance_note: string;
  clinic_contact: string;
  generated_at: string;
}

// Backend answer API
export async function answerIntakeBackend(
  payload: BackendAnswerRequest,
  imageFile?: File,
  imageFiles?: File[]
): Promise<BackendAnswerResponse> {
  let resp: Response;
  const files: File[] | undefined = imageFiles && imageFiles.length ? imageFiles : (imageFile ? [imageFile] : undefined);
  if (files && files.length) {
    const form = new FormData();
    form.append("patient_id", payload.patient_id);
    form.append("visit_id", payload.visit_id);
    form.append("answer", payload.answer);
    files.forEach((f) => form.append("medication_images", f));
    resp = await fetch(`${BACKEND_BASE_URL}/patients/consultations/answer`, {   
      method: "POST",
      body: form,
    });
  } else {
    resp = await fetch(`${BACKEND_BASE_URL}/patients/consultations/answer`, {   
      method: "POST",
      headers: { "Content-Type": "application/json" },
      body: JSON.stringify(payload),
    });
  }
  if (!resp.ok) {
    const text = await resp.text();
    throw new Error(`Backend error ${resp.status}: ${text}`);
  }
  return resp.json();
}

// Upload multiple medication images via webhook route
export async function uploadMedicationImages(
  patientId: string,
  visitId: string,
  files: File[]
): Promise<{ uploaded_images: Array<{ id: string; filename: string; content_type?: string }>; status: string }>{
  const form = new FormData();
  files.forEach((f) => form.append("images", f));
  form.append("patient_id", patientId);
  form.append("visit_id", visitId);
  const resp = await fetch(`${BACKEND_BASE_URL}/patients/webhook/images`, {     
    method: "POST",
    body: form,
  });
  if (!resp.ok) {
    const text = await resp.text();
    throw new Error(`Backend error ${resp.status}: ${text}`);
  }
  return resp.json();
}

export interface BackendEditAnswerResponse {
  success: boolean;
  message: string;
  next_question?: string | null;
  question_count?: number | null;
  max_questions?: number | null;
  completion_percent?: number | null;
  allows_image_upload?: boolean | null;
}

export async function editAnswerBackend(payload: {
  patient_id: string;
  visit_id: string;
  question_number: number;
  new_answer: string;
}): Promise<BackendEditAnswerResponse> {
  const resp = await fetch(`${BACKEND_BASE_URL}/patients/consultations/answer`, {
    method: "PATCH",
    headers: { "Content-Type": "application/json" },
    body: JSON.stringify(payload),
  });
  if (!resp.ok) {
    const text = await resp.text();
    throw new Error(`Backend error ${resp.status}: ${text}`);
  }
  return resp.json();
}

// Function to generate patient ID on frontend
function generatePatientId(): string {
  const counterKey = "patient_counter";
  const currentCounter = localStorage.getItem(counterKey);
  const nextCounter = currentCounter ? parseInt(currentCounter) + 1 : 1;        

  // Store the updated counter
  localStorage.setItem(counterKey, nextCounter.toString());

  // Generate patient ID in format CLINIC01-0001, CLINIC01-0002, etc.
  return `CLINIC01-${String(nextCounter).padStart(4, "0")}`;
}

// Backend patient registration function
export async function registerPatientBackend(
  patientData: {
    first_name: string;
    last_name: string;
    mobile: string;
    age: number;
    gender: string;
    recently_travelled?: boolean;
    consent: boolean;
    country?: string;
    language?: string;
  }
): Promise<BackendRegisterResponse> {
  // Add a safety timeout so UI won't spin indefinitely
  const controller = new AbortController();
  const timeoutMs = 20000; // 20s
  const timer = setTimeout(() => controller.abort(), timeoutMs);
  try {
    const resp = await fetch(`${BACKEND_BASE_URL}/patients/`, {
      method: "POST",
      headers: { "Content-Type": "application/json" },
      body: JSON.stringify(patientData),
      signal: controller.signal,
    });
    if (!resp.ok) {
      const text = await resp.text();
      throw new Error(`Backend error ${resp.status}: ${text}`);
    }
    return resp.json();
  } catch (e: any) {
    if (e?.name === "AbortError") {
      throw new Error("Request timed out while creating patient. Please try again.");
    }
    throw e;
  } finally {
    clearTimeout(timer);
  }
}

export async function createPatient(
  patientData: PatientData
): Promise<PatientResponse> {
  try {
    // Generate patient ID on frontend
    const patient_id = generatePatientId();

    // Prepare the payload for n8n webhook with patient_id included
    const payload = {
      patient_id: patient_id,
      ...patientData,
      summary: "",
      soapSummary:"",
      patientRecapSummary:"",
      doctorRecapSummary:"",
      diagnosis_summary: "...",
      prescription_summary: "...",
      EHR_summary:"",
      status: "incomplete", // Track patient status
      createdAt: new Date().toISOString(),
    };

    console.log("Sending patient data to n8n:", payload);

    const response = await fetch(`${API_ENDPOINT}/api/patient`, {
      method: "POST",
      headers: {
        "Content-Type": "application/json",
        Accept: "application/json",
      },
      body: JSON.stringify(payload),
    });

    if (!response.ok) {
      throw new Error(`HTTP ${response.status}: ${response.statusText}`);       
    }

    const result = await response.json();
    console.log("Received response from n8n:", result);

    // Return the patient_id that was generated on frontend
    return {
      patient_id: patient_id,
      success: true,
      message: "Patient created successfully",
    };
  } catch (error) {
    console.error("Error creating patient:", error);
    throw new Error("Failed to create patient. Please try again.");
  }
}

// Function to update patient summary when intake is complete
export async function updatePatientSummary(
  patientId: string,
  summary: string
): Promise<PatientResponse> {
  try {
    const payload = {
      patient_id: patientId,
      summary: summary,
      status: "complete",
      updatedAt: new Date().toISOString(),
    };

    console.log("Updating patient summary:", payload);

    const response = await fetch(`${API_ENDPOINT}/api-patient-update`, {        
      method: "POST",
      headers: {
        "Content-Type": "application/json",
        Accept: "application/json",
      },
      body: JSON.stringify(payload),
    });

    if (!response.ok) {
      throw new Error(`HTTP ${response.status}: ${response.statusText}`);       
    }

    const result = await response.json();
    console.log("Received update response from n8n:", result);

    return result;
  } catch (error) {
    console.error("Error updating patient summary:", error);
    throw new Error("Failed to update patient summary. Please try again.");     
  }
}

// Function to get patient details by patient_id
export async function getPatient(
  patientId: string
): Promise<PatientData & { patient_id: string }> {
  try {
    const response = await fetch(`${API_ENDPOINT}/api-patient-get`, {
      method: "POST",
      headers: {
        "Content-Type": "application/json",
        Accept: "application/json",
      },
      body: JSON.stringify({ patient_id: patientId }),
    });

    if (!response.ok) {
      throw new Error(`HTTP ${response.status}: ${response.statusText}`);       
    }

    const result = await response.json();
    console.log("Received patient data from n8n:", result);

    return result;
  } catch (error) {
    console.error("Error getting patient:", error);
    throw new Error("Failed to get patient details. Please try again.");        
  }
}

// Get pre-visit summary from backend
export async function getPreVisitSummary(
  patientId: string,
  visitId: string
): Promise<{ patient_id: string; visit_id: string; summary: string; generated_at: string; medication_images?: Array<{ id: string; filename: string; content_type?: string }> }> {
  try {
    const response = await fetch(`${BACKEND_BASE_URL}/patients/${patientId}/visits/${visitId}/summary`, {
      method: "GET",
      headers: {
        "Content-Type": "application/json",
        Accept: "application/json",
      },
    });

    if (!response.ok) {
      throw new Error(`Backend error ${response.status}: ${response.statusText}`);
    }

    return await response.json();
  } catch (error) {
    console.error("Error getting pre-visit summary:", error);
    throw new Error("Failed to get pre-visit summary. Please try again.");      
  }
}

// Get post-visit summary from backend
export async function getPostVisitSummary(
  patientId: string,
  visitId: string
): Promise<PostVisitSummaryResponse> {
  try {
    console.log(`Requesting post-visit summary for patient: ${patientId}, visit: ${visitId}`);
    console.log(`Backend URL: ${BACKEND_BASE_URL}/patients/summary/postvisit`);
    
    // First try to fetch stored summary
    let response = await fetch(`${BACKEND_BASE_URL}/patients/${encodeURIComponent(patientId)}/visits/${encodeURIComponent(visitId)}/summary/postvisit`, {
      method: "GET",
      headers: { Accept: "application/json" },
    });
    if (response.status === 404) {
      // Not found -> generate then fetch
      const gen = await fetch(`${BACKEND_BASE_URL}/patients/summary/postvisit`, {
        method: "POST",
        headers: { "Content-Type": "application/json", Accept: "application/json" },
        body: JSON.stringify({ patient_id: patientId, visit_id: visitId }),
      });
      if (!gen.ok) {
        const t = await gen.text();
        throw new Error(`Backend error ${gen.status}: ${t}`);
      }
      response = await fetch(`${BACKEND_BASE_URL}/patients/${encodeURIComponent(patientId)}/visits/${encodeURIComponent(visitId)}/summary/postvisit`, {
        method: "GET",
        headers: { Accept: "application/json" },
      });
    }

    console.log(`Response status: ${response.status}`);
    
    if (!response.ok) {
      const errorText = await response.text();
      console.error(`Backend error response:`, errorText);
      throw new Error(`Backend error ${response.status}: ${errorText}`);
    }

    const result = await response.json();
    console.log(`Post-visit summary response:`, result);
    return result;
  } catch (error) {
    console.error("Error getting post-visit summary:", error);
    throw error; // Re-throw the original error instead of a generic message
  }
}

// Generate (create) post-visit summary only
export async function generatePostVisitSummary(patientId: string, visitId: string): Promise<PostVisitSummaryResponse> {
  const gen = await fetch(`${BACKEND_BASE_URL}/patients/summary/postvisit`, {
    method: "POST",
    headers: { "Content-Type": "application/json", Accept: "application/json" },
    body: JSON.stringify({ patient_id: patientId, visit_id: visitId }),
  });
  if (!gen.ok) {
    const t = await gen.text();
    throw new Error(`Backend error ${gen.status}: ${t}`);
  }
  return gen.json();
}

// Fetch stored post-visit summary only (no generation fallback)
export async function getStoredPostVisitSummary(patientId: string, visitId: string): Promise<PostVisitSummaryResponse> {
  const response = await fetch(`${BACKEND_BASE_URL}/patients/${encodeURIComponent(patientId)}/visits/${encodeURIComponent(visitId)}/summary/postvisit`, {
    method: "GET",
    headers: { Accept: "application/json" },
  });
  if (!response.ok) {
    const text = await response.text();
    throw new Error(`Backend error ${response.status}: ${text}`);
  }
  return response.json();
}

// Share post-visit summary via WhatsApp
export function sharePostVisitSummaryViaWhatsApp(summary: PostVisitSummaryResponse): void {
  const message = formatPostVisitSummaryForWhatsApp(summary);
  const whatsappUrl = `https://wa.me/?text=${encodeURIComponent(message)}`;
  window.open(whatsappUrl, '_blank');
}

// Format post-visit summary for WhatsApp sharing
function formatPostVisitSummaryForWhatsApp(summary: PostVisitSummaryResponse): string {
  let message = `🏥 *${summary.clinic_name}*\n`;
  message += `📅 Visit Date: ${new Date(summary.visit_date).toLocaleDateString()}\n`;
  message += `👨‍⚕️ Doctor: ${summary.doctor_name}\n\n`;
  
  message += `*Chief Complaint:*\n${summary.chief_complaint}\n\n`;
  
  if (summary.key_findings.length > 0) {
    message += `*Key Findings:*\n`;
    summary.key_findings.forEach((finding, index) => {
      message += `${index + 1}. ${finding}\n`;
    });
    message += `\n`;
  }
  
  message += `*Diagnosis:*\n${summary.diagnosis}\n\n`;
  
  if (summary.medications.length > 0) {
    message += `*Medications:*\n`;
    summary.medications.forEach((med, index) => {
      message += `${index + 1}. *${med.name}*\n`;
      message += `   Dosage: ${med.dosage}\n`;
      message += `   Frequency: ${med.frequency}\n`;
      message += `   Duration: ${med.duration}\n`;
      if (med.purpose) message += `   Purpose: ${med.purpose}\n`;
      message += `\n`;
    });
  }
  
  if (summary.other_recommendations.length > 0) {
    message += `*Recommendations:*\n`;
    summary.other_recommendations.forEach((rec, index) => {
      message += `${index + 1}. ${rec}\n`;
    });
    message += `\n`;
  }
  
  if (summary.tests_ordered.length > 0) {
    message += `*Tests Ordered:*\n`;
    summary.tests_ordered.forEach((test, index) => {
      message += `${index + 1}. *${test.test_name}*\n`;
      message += `   Purpose: ${test.purpose}\n`;
      message += `   Instructions: ${test.instructions}\n\n`;
    });
  }
  
  if (summary.next_appointment) {
    message += `*Next Appointment:*\n${summary.next_appointment}\n\n`;
  }
  
  if (summary.red_flag_symptoms.length > 0) {
    message += `⚠️ *Warning Signs - Seek immediate medical attention if:*\n`;
    summary.red_flag_symptoms.forEach((symptom, index) => {
      message += `${index + 1}. ${symptom}\n`;
    });
    message += `\n`;
  }
  
  message += `*Patient Instructions:*\n`;
  summary.patient_instructions.forEach((instruction, index) => {
    message += `${index + 1}. ${instruction}\n`;
  });
  message += `\n`;
  
  message += `*${summary.reassurance_note}*\n\n`;
  message += `📞 *Contact:* ${summary.clinic_contact}`;
  
  return message;
}

// ------------------------
// SOAP note API
// ------------------------
export interface SoapNoteResponse {
  subjective: string;
  objective: string;
  assessment: string;
  plan: string;
  highlights?: string[];
  red_flags?: string[];
  generated_at?: string;
  model_info?: Record<string, any> | null;
  confidence_score?: number | null;
}

export async function generateSoapNote(patientId: string, visitId: string): Promise<{ message: string } | any> {
  const res = await fetch(`${BACKEND_BASE_URL}/notes/soap/generate`, {
    method: "POST",
    headers: { "Content-Type": "application/json", Accept: "application/json" },
    body: JSON.stringify({ patient_id: patientId, visit_id: visitId }),
  });
  if (!res.ok) {
    const t = await res.text();
    throw new Error(`Backend error ${res.status}: ${t}`);
  }
  return res.json();
}

export async function getSoapNote(patientId: string, visitId: string): Promise<SoapNoteResponse> {
  const res = await fetch(
    `${BACKEND_BASE_URL}/notes/${encodeURIComponent(patientId)}/visits/${encodeURIComponent(visitId)}/soap`,
    { headers: { Accept: "application/json" } }
  );
  if (!res.ok) {
    const t = await res.text();
    throw new Error(`Backend error ${res.status}: ${t}`);
  }
  return res.json();
}

// ------------------------
// Vitals API
// ------------------------
export interface VitalsData {
  systolic: string;
  diastolic: string;
  bpArm: string;
  bpPosition: string;
  heartRate: string;
  rhythm: string;
  respiratoryRate: string;
  temperature: string;
  tempUnit: string;
  tempMethod: string;
  oxygenSaturation: string;
  height: string;
  heightUnit: string;
  weight: string;
  weightUnit: string;
  painScore: string;
  notes: string;
}

export interface VitalsRequest {
  patient_id: string;
  visit_id: string;
  vitals: VitalsData;
}

export interface VitalsResponse {
  success: boolean;
  message: string;
  vitals_id: string;
}

export async function storeVitals(patientId: string, visitId: string, vitals: VitalsData): Promise<VitalsResponse> {
  const res = await fetch(`${BACKEND_BASE_URL}/notes/vitals`, {
    method: "POST",
    headers: { "Content-Type": "application/json", Accept: "application/json" },
    body: JSON.stringify({
      patient_id: patientId,
      visit_id: visitId,
      vitals: vitals,
    }),
  });
  if (!res.ok) {
    const t = await res.text();
    throw new Error(`Backend error ${res.status}: ${t}`);
  }
  return res.json();
}

export async function getVitals(patientId: string, visitId: string): Promise<VitalsData> {
  const res = await fetch(
    `${BACKEND_BASE_URL}/notes/${encodeURIComponent(patientId)}/visits/${encodeURIComponent(visitId)}/vitals`,
    { headers: { Accept: "application/json" } }
  );
  if (!res.ok) {
    const t = await res.text();
    throw new Error(`Backend error ${res.status}: ${t}`);
  }
  return res.json();
}

// ------------------------
<<<<<<< HEAD
// Post-Visit Summary API
// ------------------------
export interface PostVisitSummaryResponse {
  patient_name: string;
  visit_date: string;
  doctor_name: string;
  clinic_name: string;
  chief_complaint: string;
  key_findings: string[];
  diagnosis: string;
  medications: Array<{
    name: string;
    dosage: string;
    frequency: string;
    duration: string;
    purpose?: string;
  }>;
  other_recommendations: string[];
  tests_ordered: Array<{
    test_name: string;
    purpose: string;
    instructions: string;
  }>;
  next_appointment?: string;
  red_flag_symptoms: string[];
  patient_instructions: string[];
  reassurance_note: string;
  clinic_contact: string;
}

export async function getPostVisitSummary(patientId: string, visitId: string): Promise<PostVisitSummaryResponse> {
  const res = await fetch(`${BACKEND_BASE_URL}/patients/summary/postvisit`, {
    method: "POST",
    headers: { "Content-Type": "application/json", Accept: "application/json" },
    body: JSON.stringify({ patient_id: patientId, visit_id: visitId }),
=======
// Doctor Preferences API
// ------------------------
export interface DoctorPreferencesResponse {
  doctor_id: string;
  global_categories: string[];
  selected_categories: string[];
  max_questions: number;
}

export interface UpsertDoctorPreferencesRequest {
  categories: string[];
  max_questions: number;
  global_categories?: string[];
}

export async function getDoctorPreferences(): Promise<DoctorPreferencesResponse> {
  const res = await fetch(`${BACKEND_BASE_URL}/doctor/preferences`, {
    headers: { Accept: "application/json" },
>>>>>>> 9277f822
  });
  if (!res.ok) {
    const t = await res.text();
    throw new Error(`Backend error ${res.status}: ${t}`);
  }
  return res.json();
}

<<<<<<< HEAD
export function sharePostVisitSummaryViaWhatsApp(summary: PostVisitSummaryResponse): void {
  const message = `*Post-Visit Summary for ${summary.patient_name}*

*Chief Complaint:* ${summary.chief_complaint}

*Diagnosis:* ${summary.diagnosis}

${summary.medications.length > 0 ? `*Medications:*
${summary.medications.map(med => `• ${med.name} - ${med.dosage}, ${med.frequency}`).join('\n')}

` : ''}${summary.patient_instructions.length > 0 ? `*Instructions:*
${summary.patient_instructions.map((instruction, i) => `${i + 1}. ${instruction}`).join('\n')}

` : ''}${summary.reassurance_note ? `*Note:* ${summary.reassurance_note}

` : ''}*Contact:* ${summary.clinic_contact}`;

  const encodedMessage = encodeURIComponent(message);
  const whatsappUrl = `https://wa.me/?text=${encodedMessage}`;
  window.open(whatsappUrl, '_blank');
=======
export async function saveDoctorPreferences(payload: UpsertDoctorPreferencesRequest): Promise<{ success?: boolean } & Partial<DoctorPreferencesResponse>> {
  const res = await fetch(`${BACKEND_BASE_URL}/doctor/preferences`, {
    method: "POST",
    headers: { "Content-Type": "application/json", Accept: "application/json" },
    body: JSON.stringify(payload),
  });
  if (!res.ok) {
    const t = await res.text();
    throw new Error(`Backend error ${res.status}: ${t}`);
  }
  return res.json();
>>>>>>> 9277f822
}<|MERGE_RESOLUTION|>--- conflicted
+++ resolved
@@ -639,43 +639,6 @@
 }
 
 // ------------------------
-<<<<<<< HEAD
-// Post-Visit Summary API
-// ------------------------
-export interface PostVisitSummaryResponse {
-  patient_name: string;
-  visit_date: string;
-  doctor_name: string;
-  clinic_name: string;
-  chief_complaint: string;
-  key_findings: string[];
-  diagnosis: string;
-  medications: Array<{
-    name: string;
-    dosage: string;
-    frequency: string;
-    duration: string;
-    purpose?: string;
-  }>;
-  other_recommendations: string[];
-  tests_ordered: Array<{
-    test_name: string;
-    purpose: string;
-    instructions: string;
-  }>;
-  next_appointment?: string;
-  red_flag_symptoms: string[];
-  patient_instructions: string[];
-  reassurance_note: string;
-  clinic_contact: string;
-}
-
-export async function getPostVisitSummary(patientId: string, visitId: string): Promise<PostVisitSummaryResponse> {
-  const res = await fetch(`${BACKEND_BASE_URL}/patients/summary/postvisit`, {
-    method: "POST",
-    headers: { "Content-Type": "application/json", Accept: "application/json" },
-    body: JSON.stringify({ patient_id: patientId, visit_id: visitId }),
-=======
 // Doctor Preferences API
 // ------------------------
 export interface DoctorPreferencesResponse {
@@ -694,7 +657,6 @@
 export async function getDoctorPreferences(): Promise<DoctorPreferencesResponse> {
   const res = await fetch(`${BACKEND_BASE_URL}/doctor/preferences`, {
     headers: { Accept: "application/json" },
->>>>>>> 9277f822
   });
   if (!res.ok) {
     const t = await res.text();
@@ -703,28 +665,6 @@
   return res.json();
 }
 
-<<<<<<< HEAD
-export function sharePostVisitSummaryViaWhatsApp(summary: PostVisitSummaryResponse): void {
-  const message = `*Post-Visit Summary for ${summary.patient_name}*
-
-*Chief Complaint:* ${summary.chief_complaint}
-
-*Diagnosis:* ${summary.diagnosis}
-
-${summary.medications.length > 0 ? `*Medications:*
-${summary.medications.map(med => `• ${med.name} - ${med.dosage}, ${med.frequency}`).join('\n')}
-
-` : ''}${summary.patient_instructions.length > 0 ? `*Instructions:*
-${summary.patient_instructions.map((instruction, i) => `${i + 1}. ${instruction}`).join('\n')}
-
-` : ''}${summary.reassurance_note ? `*Note:* ${summary.reassurance_note}
-
-` : ''}*Contact:* ${summary.clinic_contact}`;
-
-  const encodedMessage = encodeURIComponent(message);
-  const whatsappUrl = `https://wa.me/?text=${encodedMessage}`;
-  window.open(whatsappUrl, '_blank');
-=======
 export async function saveDoctorPreferences(payload: UpsertDoctorPreferencesRequest): Promise<{ success?: boolean } & Partial<DoctorPreferencesResponse>> {
   const res = await fetch(`${BACKEND_BASE_URL}/doctor/preferences`, {
     method: "POST",
@@ -736,5 +676,4 @@
     throw new Error(`Backend error ${res.status}: ${t}`);
   }
   return res.json();
->>>>>>> 9277f822
 }