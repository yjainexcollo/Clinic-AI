"""
Question service interface for AI-powered question generation.
"""

from abc import ABC, abstractmethod
from typing import Dict, Any, List


class QuestionService(ABC):
    """Abstract service for generating adaptive questions."""

    @abstractmethod
    async def generate_first_question(self, disease: str) -> str:
        """Generate the first question based on primary symptom (backward param name)."""
        pass

    @abstractmethod
    async def generate_next_question(
        self,
        disease: str,
        previous_answers: List[str],
        asked_questions: List[str],
        current_count: int,
        max_count: int,
    ) -> str:
        """Generate the next question based on context."""
        pass

    @abstractmethod
    async def should_stop_asking(
        self,
        disease: str,
        previous_answers: List[str],
        current_count: int,
        max_count: int,
    ) -> bool:
        """Determine if sufficient information has been collected."""
        pass

    @abstractmethod
    async def generate_pre_visit_summary(
        self, 
        patient_data: Dict[str, Any], 
        intake_answers: Dict[str, Any]
    ) -> Dict[str, Any]:
        """Generate pre-visit clinical summary from intake data."""
        pass

    @abstractmethod
<<<<<<< HEAD
    async def assess_completion_percent(
        self,
        disease: str,
        previous_answers: List[str],
        asked_questions: List[str],
        current_count: int,
        max_count: int,
    ) -> int:
        """Return completion percent (0-100) based on information coverage."""
=======
    def is_medication_question(self, question: str) -> bool:
        """Check if a question is about medications and allows image upload."""
>>>>>>> cd2d1dd7
        pass<|MERGE_RESOLUTION|>--- conflicted
+++ resolved
@@ -47,7 +47,6 @@
         pass
 
     @abstractmethod
-<<<<<<< HEAD
     async def assess_completion_percent(
         self,
         disease: str,
@@ -57,8 +56,21 @@
         max_count: int,
     ) -> int:
         """Return completion percent (0-100) based on information coverage."""
-=======
+        pass
+
+    @abstractmethod
+    async def assess_completion_percent(
+        self,
+        disease: str,
+        previous_answers: List[str],
+        asked_questions: List[str],
+        current_count: int,
+        max_count: int,
+    ) -> int:
+        """Return completion percent (0-100) based on information coverage."""
+        pass
+
+    @abstractmethod
     def is_medication_question(self, question: str) -> bool:
         """Check if a question is about medications and allows image upload."""
->>>>>>> cd2d1dd7
         pass