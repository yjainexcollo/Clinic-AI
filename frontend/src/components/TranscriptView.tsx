import React from "react";
import { Card, CardContent, CardHeader, CardTitle } from "./ui/card";
import { Badge } from "./ui/badge";
import { FileText, User, Stethoscope } from "lucide-react";

interface TranscriptViewProps {
  content: string;
}

function parseDialogue(content: string): Array<{ speaker: "Doctor" | "Patient" | "Family Member"; text: string }>
{
  const items: Array<{ speaker: "Doctor" | "Patient" | "Family Member"; text: string }> = [];
  const raw = content || "";
  
  console.log("Raw transcript content:", raw.substring(0, 500) + "...");

  // 1) Handle nested JSON format like {"text": "{\"Doctor\": \"...\", \"Patient\": \"...\"}"}
  try {
    // First, try to parse the outer JSON to get the "text" field
    const outerData = JSON.parse(raw);
    console.log("Outer JSON parsed successfully");
    
    if (outerData && typeof outerData === "object" && outerData.text) {
      console.log("Found text field in outer JSON");
      // Then parse the inner JSON string
      const innerData = JSON.parse(outerData.text);
      console.log("Inner JSON parsed successfully, keys:", Object.keys(innerData));
      
      if (innerData && typeof innerData === "object") {
        // Extract all Doctor and Patient entries in order
        for (const [key, value] of Object.entries(innerData)) {
          const speaker = key.trim();
          if ((speaker === "Doctor" || speaker === "Patient") && typeof value === "string") {
            items.push({ speaker: speaker as "Doctor" | "Patient", text: value.trim() });
          }
        }
        console.log("Parsed items from nested JSON:", items.length);
        if (items.length > 0) return items;
      }
    }
  } catch (error) {
    console.log("Nested JSON parsing failed:", error);
    // continue to other parsing methods
  }

  // 2) Try to extract ordered pairs via regex even if JSON has duplicate keys
  // This preserves order when LLM returns an object like { "Doctor": "..", "Patient": "..", "Doctor": ".." }
<<<<<<< HEAD
  const pairRe = /"(Doctor|Patient)"\s*:\s*"([\s\S]*?)"\s*(?:,|\}|$)/g;
  try {
    let m: RegExpExecArray | null;
    while ((m = pairRe.exec(raw)) !== null) {
      const role = m[1] === "Doctor" ? "Doctor" : "Patient";
      // Unescape common JSON escapes and handle multiline text
=======
  // It also works on pretty-printed strings.
  const pairRe = /"(Doctor|Patient|Family Member)"\s*:\s*"([\s\S]*?)"\s*(?:,|\}|$)/g;
  try {
    let m: RegExpExecArray | null;
    while ((m = pairRe.exec(raw)) !== null) {
      const role = (m[1] === "Doctor" || m[1] === "Family Member") ? (m[1] as any) : "Patient";
      // Unescape common JSON escapes
>>>>>>> 9277f822
      const text = m[2]
        .replace(/\\n/g, "\n")
        .replace(/\\t/g, "\t")
        .replace(/\\\"/g, '"')
        .replace(/\\r/g, "\r")
        .trim();
      if (text) {
        items.push({ speaker: role, text });
      }
    }
    if (items.length > 0) return items;
  } catch {
    // continue to JSON parse fallback
  }

  // 3) JSON parse (works when response is an array like [{"Doctor": ".."}, {"Patient": ".."}])
  try {
    const data = JSON.parse(raw);
    if (Array.isArray(data)) {
      for (const item of data) {
        if (item && typeof item === "object") {
          for (const [k, v] of Object.entries(item)) {
            const key = k.trim();
<<<<<<< HEAD
            if ((key === "Doctor" || key === "Patient") && typeof v === "string") {
              items.push({ speaker: key as "Doctor" | "Patient", text: v.trim() });
=======
            if ((key === "Doctor" || key === "Patient" || key === "Family Member") && typeof v === "string") {
              items.push({ speaker: key as "Doctor" | "Patient" | "Family Member", text: v });
>>>>>>> 9277f822
            }
          }
        }
      }
      if (items.length > 0) return items;
    }
    if (data && typeof data === "object") {
      for (const [k, v] of Object.entries(data as Record<string, unknown>)) {
        const key = k.trim();
<<<<<<< HEAD
        if ((key === "Doctor" || key === "Patient") && typeof v === "string") {
          items.push({ speaker: key as "Doctor" | "Patient", text: v.trim() });
=======
        if ((key === "Doctor" || key === "Patient" || key === "Family Member") && typeof v === "string") {
          items.push({ speaker: key as "Doctor" | "Patient" | "Family Member", text: v });
>>>>>>> 9277f822
        }
      }
      if (items.length > 0) return items;
    }
  } catch {
    // not valid JSON; continue
  }

  // 4) Fallback: split plain text into lines, alternate speakers heuristically
  const lines = raw.split(/\n+/).map(l => l.trim()).filter(Boolean);
  const out: Array<{ speaker: "Doctor" | "Patient" | "Family Member"; text: string }> = [];
  let next: "Doctor" | "Patient" | "Family Member" = "Doctor";
  for (const line of lines) {
    const m = line.match(/^\s*(Doctor|Patient|Family Member)\s*:\s*(.*)$/i);
    if (m) {
<<<<<<< HEAD
      const sp = m[1].toLowerCase() === "doctor" ? "Doctor" : "Patient";
      out.push({ speaker: sp, text: m[2].trim() });
=======
      const low = m[1].toLowerCase();
      const sp = low === "doctor" ? "Doctor" : (low === "family member" ? "Family Member" : "Patient");
      out.push({ speaker: sp, text: m[2] });
>>>>>>> 9277f822
      next = sp === "Doctor" ? "Patient" : "Doctor";
    } else {
      out.push({ speaker: next, text: line });
      next = next === "Doctor" ? "Patient" : "Doctor";
    }
  }
  return out;
}

export const TranscriptView: React.FC<TranscriptViewProps> = ({ content }) => {
  const dialogue = React.useMemo(() => parseDialogue(content), [content]);

  // Get speaker statistics
  const doctorLines = dialogue.filter(line => line.speaker === 'Doctor').length;
  const patientLines = dialogue.filter(line => line.speaker === 'Patient').length;

  return (
<<<<<<< HEAD
    <Card className="w-full">
      <CardHeader className="bg-gradient-to-r from-blue-50 to-green-50">
        <div className="flex items-center justify-between">
          <CardTitle className="flex items-center text-xl">
            <FileText className="h-6 w-6 mr-2 text-blue-600" />
            Medical Transcript
          </CardTitle>
          <div className="flex space-x-2">
            <Badge variant="outline" className="bg-blue-100 text-blue-800 border-blue-300">
              <Stethoscope className="h-3 w-3 mr-1" />
              Doctor: {doctorLines}
            </Badge>
            <Badge variant="outline" className="bg-green-100 text-green-800 border-green-300">
              <User className="h-3 w-3 mr-1" />
              Patient: {patientLines}
            </Badge>
          </div>
        </div>
      </CardHeader>
      
      <CardContent className="p-6">
        <div className="space-y-4 max-h-96 overflow-y-auto">
          {dialogue.length === 0 && (
            <div className="text-center py-8 text-gray-500">
              <FileText className="h-12 w-12 mx-auto mb-4 text-gray-300" />
              <p>No transcript content available</p>
            </div>
          )}
          {dialogue.map((turn, idx) => (
            <div
              key={idx}
              className="flex items-start space-x-3 p-4 rounded-lg bg-white border border-gray-200 shadow-sm hover:shadow-md transition-shadow"
            >
              <div className="flex-shrink-0">
                {turn.speaker === 'Doctor' ? (
                  <div className="w-8 h-8 bg-blue-600 rounded-full flex items-center justify-center">
                    <Stethoscope className="h-4 w-4 text-white" />
                  </div>
                ) : (
                  <div className="w-8 h-8 bg-green-600 rounded-full flex items-center justify-center">
                    <User className="h-4 w-4 text-white" />
                  </div>
                )}
=======
    <div className="max-w-4xl mx-auto p-6">
      {dialogue.length === 0 && (
        <div className="text-sm text-gray-500">No transcript available.</div>
      )}
      {dialogue.map((turn, idx) => (
        <div key={idx} className="mb-6">
          <div className="flex items-start space-x-3">
            <div className={`flex-shrink-0 w-2 h-2 rounded-full mt-3 ${
              turn.speaker === "Patient" ? "bg-green-500" : turn.speaker === "Family Member" ? "bg-amber-500" : "bg-blue-500"
            }`} />
            <div className="flex-1 min-w-0">
              <div className={`text-lg font-bold mb-2 ${
                turn.speaker === "Patient" ? "text-green-700" : turn.speaker === "Family Member" ? "text-amber-700" : "text-blue-700"
              }`}>
                {turn.speaker}
>>>>>>> 9277f822
              </div>
              
              <div className="flex-1 min-w-0">
                <div className="flex items-center space-x-2 mb-2">
                  <span
                    className={`font-bold text-base px-3 py-1 rounded-full ${
                      turn.speaker === 'Doctor' 
                        ? 'bg-blue-600 text-white shadow-md' 
                        : 'bg-green-600 text-white shadow-md'
                    }`}
                  >
                    {turn.speaker}
                  </span>
                </div>
                <div
                  className={`p-3 rounded-lg border-l-4 leading-relaxed whitespace-pre-wrap ${
                    turn.speaker === 'Doctor' 
                      ? 'bg-blue-50 border-blue-400 text-blue-900' 
                      : 'bg-green-50 border-green-400 text-green-900'
                  }`}
                >
                  {turn.text}
                </div>
              </div>
            </div>
          ))}
        </div>
      </CardContent>
    </Card>
  );
};

export default TranscriptView;<|MERGE_RESOLUTION|>--- conflicted
+++ resolved
@@ -1,7 +1,4 @@
 import React from "react";
-import { Card, CardContent, CardHeader, CardTitle } from "./ui/card";
-import { Badge } from "./ui/badge";
-import { FileText, User, Stethoscope } from "lucide-react";
 
 interface TranscriptViewProps {
   content: string;
@@ -11,48 +8,9 @@
 {
   const items: Array<{ speaker: "Doctor" | "Patient" | "Family Member"; text: string }> = [];
   const raw = content || "";
-  
-  console.log("Raw transcript content:", raw.substring(0, 500) + "...");
 
-  // 1) Handle nested JSON format like {"text": "{\"Doctor\": \"...\", \"Patient\": \"...\"}"}
-  try {
-    // First, try to parse the outer JSON to get the "text" field
-    const outerData = JSON.parse(raw);
-    console.log("Outer JSON parsed successfully");
-    
-    if (outerData && typeof outerData === "object" && outerData.text) {
-      console.log("Found text field in outer JSON");
-      // Then parse the inner JSON string
-      const innerData = JSON.parse(outerData.text);
-      console.log("Inner JSON parsed successfully, keys:", Object.keys(innerData));
-      
-      if (innerData && typeof innerData === "object") {
-        // Extract all Doctor and Patient entries in order
-        for (const [key, value] of Object.entries(innerData)) {
-          const speaker = key.trim();
-          if ((speaker === "Doctor" || speaker === "Patient") && typeof value === "string") {
-            items.push({ speaker: speaker as "Doctor" | "Patient", text: value.trim() });
-          }
-        }
-        console.log("Parsed items from nested JSON:", items.length);
-        if (items.length > 0) return items;
-      }
-    }
-  } catch (error) {
-    console.log("Nested JSON parsing failed:", error);
-    // continue to other parsing methods
-  }
-
-  // 2) Try to extract ordered pairs via regex even if JSON has duplicate keys
+  // 1) Try to extract ordered pairs via regex even if JSON has duplicate keys
   // This preserves order when LLM returns an object like { "Doctor": "..", "Patient": "..", "Doctor": ".." }
-<<<<<<< HEAD
-  const pairRe = /"(Doctor|Patient)"\s*:\s*"([\s\S]*?)"\s*(?:,|\}|$)/g;
-  try {
-    let m: RegExpExecArray | null;
-    while ((m = pairRe.exec(raw)) !== null) {
-      const role = m[1] === "Doctor" ? "Doctor" : "Patient";
-      // Unescape common JSON escapes and handle multiline text
-=======
   // It also works on pretty-printed strings.
   const pairRe = /"(Doctor|Patient|Family Member)"\s*:\s*"([\s\S]*?)"\s*(?:,|\}|$)/g;
   try {
@@ -60,23 +18,18 @@
     while ((m = pairRe.exec(raw)) !== null) {
       const role = (m[1] === "Doctor" || m[1] === "Family Member") ? (m[1] as any) : "Patient";
       // Unescape common JSON escapes
->>>>>>> 9277f822
       const text = m[2]
         .replace(/\\n/g, "\n")
         .replace(/\\t/g, "\t")
-        .replace(/\\\"/g, '"')
-        .replace(/\\r/g, "\r")
-        .trim();
-      if (text) {
-        items.push({ speaker: role, text });
-      }
+        .replace(/\\\"/g, '"');
+      items.push({ speaker: role, text });
     }
     if (items.length > 0) return items;
   } catch {
     // continue to JSON parse fallback
   }
 
-  // 3) JSON parse (works when response is an array like [{"Doctor": ".."}, {"Patient": ".."}])
+  // 2) JSON parse (works when response is an array like [{"Doctor": ".."}, {"Patient": ".."}])
   try {
     const data = JSON.parse(raw);
     if (Array.isArray(data)) {
@@ -84,13 +37,8 @@
         if (item && typeof item === "object") {
           for (const [k, v] of Object.entries(item)) {
             const key = k.trim();
-<<<<<<< HEAD
-            if ((key === "Doctor" || key === "Patient") && typeof v === "string") {
-              items.push({ speaker: key as "Doctor" | "Patient", text: v.trim() });
-=======
             if ((key === "Doctor" || key === "Patient" || key === "Family Member") && typeof v === "string") {
               items.push({ speaker: key as "Doctor" | "Patient" | "Family Member", text: v });
->>>>>>> 9277f822
             }
           }
         }
@@ -100,13 +48,8 @@
     if (data && typeof data === "object") {
       for (const [k, v] of Object.entries(data as Record<string, unknown>)) {
         const key = k.trim();
-<<<<<<< HEAD
-        if ((key === "Doctor" || key === "Patient") && typeof v === "string") {
-          items.push({ speaker: key as "Doctor" | "Patient", text: v.trim() });
-=======
         if ((key === "Doctor" || key === "Patient" || key === "Family Member") && typeof v === "string") {
           items.push({ speaker: key as "Doctor" | "Patient" | "Family Member", text: v });
->>>>>>> 9277f822
         }
       }
       if (items.length > 0) return items;
@@ -115,21 +58,16 @@
     // not valid JSON; continue
   }
 
-  // 4) Fallback: split plain text into lines, alternate speakers heuristically
+  // 3) Fallback: split plain text into lines, alternate speakers heuristically
   const lines = raw.split(/\n+/).map(l => l.trim()).filter(Boolean);
   const out: Array<{ speaker: "Doctor" | "Patient" | "Family Member"; text: string }> = [];
   let next: "Doctor" | "Patient" | "Family Member" = "Doctor";
   for (const line of lines) {
     const m = line.match(/^\s*(Doctor|Patient|Family Member)\s*:\s*(.*)$/i);
     if (m) {
-<<<<<<< HEAD
-      const sp = m[1].toLowerCase() === "doctor" ? "Doctor" : "Patient";
-      out.push({ speaker: sp, text: m[2].trim() });
-=======
       const low = m[1].toLowerCase();
       const sp = low === "doctor" ? "Doctor" : (low === "family member" ? "Family Member" : "Patient");
       out.push({ speaker: sp, text: m[2] });
->>>>>>> 9277f822
       next = sp === "Doctor" ? "Patient" : "Doctor";
     } else {
       out.push({ speaker: next, text: line });
@@ -142,56 +80,7 @@
 export const TranscriptView: React.FC<TranscriptViewProps> = ({ content }) => {
   const dialogue = React.useMemo(() => parseDialogue(content), [content]);
 
-  // Get speaker statistics
-  const doctorLines = dialogue.filter(line => line.speaker === 'Doctor').length;
-  const patientLines = dialogue.filter(line => line.speaker === 'Patient').length;
-
   return (
-<<<<<<< HEAD
-    <Card className="w-full">
-      <CardHeader className="bg-gradient-to-r from-blue-50 to-green-50">
-        <div className="flex items-center justify-between">
-          <CardTitle className="flex items-center text-xl">
-            <FileText className="h-6 w-6 mr-2 text-blue-600" />
-            Medical Transcript
-          </CardTitle>
-          <div className="flex space-x-2">
-            <Badge variant="outline" className="bg-blue-100 text-blue-800 border-blue-300">
-              <Stethoscope className="h-3 w-3 mr-1" />
-              Doctor: {doctorLines}
-            </Badge>
-            <Badge variant="outline" className="bg-green-100 text-green-800 border-green-300">
-              <User className="h-3 w-3 mr-1" />
-              Patient: {patientLines}
-            </Badge>
-          </div>
-        </div>
-      </CardHeader>
-      
-      <CardContent className="p-6">
-        <div className="space-y-4 max-h-96 overflow-y-auto">
-          {dialogue.length === 0 && (
-            <div className="text-center py-8 text-gray-500">
-              <FileText className="h-12 w-12 mx-auto mb-4 text-gray-300" />
-              <p>No transcript content available</p>
-            </div>
-          )}
-          {dialogue.map((turn, idx) => (
-            <div
-              key={idx}
-              className="flex items-start space-x-3 p-4 rounded-lg bg-white border border-gray-200 shadow-sm hover:shadow-md transition-shadow"
-            >
-              <div className="flex-shrink-0">
-                {turn.speaker === 'Doctor' ? (
-                  <div className="w-8 h-8 bg-blue-600 rounded-full flex items-center justify-center">
-                    <Stethoscope className="h-4 w-4 text-white" />
-                  </div>
-                ) : (
-                  <div className="w-8 h-8 bg-green-600 rounded-full flex items-center justify-center">
-                    <User className="h-4 w-4 text-white" />
-                  </div>
-                )}
-=======
     <div className="max-w-4xl mx-auto p-6">
       {dialogue.length === 0 && (
         <div className="text-sm text-gray-500">No transcript available.</div>
@@ -207,36 +96,15 @@
                 turn.speaker === "Patient" ? "text-green-700" : turn.speaker === "Family Member" ? "text-amber-700" : "text-blue-700"
               }`}>
                 {turn.speaker}
->>>>>>> 9277f822
               </div>
-              
-              <div className="flex-1 min-w-0">
-                <div className="flex items-center space-x-2 mb-2">
-                  <span
-                    className={`font-bold text-base px-3 py-1 rounded-full ${
-                      turn.speaker === 'Doctor' 
-                        ? 'bg-blue-600 text-white shadow-md' 
-                        : 'bg-green-600 text-white shadow-md'
-                    }`}
-                  >
-                    {turn.speaker}
-                  </span>
-                </div>
-                <div
-                  className={`p-3 rounded-lg border-l-4 leading-relaxed whitespace-pre-wrap ${
-                    turn.speaker === 'Doctor' 
-                      ? 'bg-blue-50 border-blue-400 text-blue-900' 
-                      : 'bg-green-50 border-green-400 text-green-900'
-                  }`}
-                >
-                  {turn.text}
-                </div>
+              <div className="text-gray-800 leading-relaxed whitespace-pre-wrap">
+                {turn.text}
               </div>
             </div>
-          ))}
+          </div>
         </div>
-      </CardContent>
-    </Card>
+      ))}
+    </div>
   );
 };
 
